from typing import List, Union

import numpy as np
import pandas as pd
import pytest
from sklearn.ensemble import RandomForestRegressor
from sklearn.linear_model import LinearRegression

from darts import TimeSeries
from darts.logging import get_logger
from darts.metrics import rmse
from darts.models import (
    LinearRegressionModel,
    NaiveDrift,
    NaiveSeasonal,
    RandomForest,
    RegressionEnsembleModel,
    RegressionModel,
    Theta,
)
from darts.tests.conftest import tfm_kwargs
from darts.tests.models.forecasting.test_ensemble_models import _make_ts
from darts.tests.models.forecasting.test_regression_models import train_test_split
from darts.utils import timeseries_generation as tg

logger = get_logger(__name__)

try:
    import torch

    from darts.models import BlockRNNModel, RNNModel

    TORCH_AVAILABLE = True
except ImportError:
    logger.warning("Torch not available. Some tests will be skipped.")
    TORCH_AVAILABLE = False


class TestRegressionEnsembleModels:
    RANDOM_SEED = 111

    sine_series = tg.sine_timeseries(
        value_frequency=(1 / 5), value_y_offset=10, length=50
    )
    lin_series = tg.linear_timeseries(length=50)

    combined = sine_series + lin_series

    seq1 = [_make_ts(0), _make_ts(10), _make_ts(20)]
    cov1 = [_make_ts(5), _make_ts(15), _make_ts(25)]

    seq2 = [_make_ts(0, 20), _make_ts(10, 20), _make_ts(20, 20)]
    cov2 = [_make_ts(5, 30), _make_ts(15, 30), _make_ts(25, 30)]

    # dummy feature and target TimeSeries instances
    ts_periodic = tg.sine_timeseries(length=500)
    ts_gaussian = tg.gaussian_timeseries(length=500)
    ts_random_walk = tg.random_walk_timeseries(length=500)

    ts_cov1 = ts_periodic.stack(ts_gaussian)
    ts_cov1 = ts_cov1.pd_dataframe()
    ts_cov1.columns = ["Periodic", "Gaussian"]
    ts_cov1 = TimeSeries.from_dataframe(ts_cov1)
    ts_sum1: TimeSeries = ts_periodic + ts_gaussian

    ts_cov2 = ts_sum1.stack(ts_random_walk)
    ts_sum2 = ts_sum1 + ts_random_walk

    def get_local_models(self):
        return [NaiveDrift(), NaiveSeasonal(5), NaiveSeasonal(10)]

    @pytest.mark.skipif(not TORCH_AVAILABLE, reason="requires torch")
    def get_global_models(self, output_chunk_length=5):
        return [
            RNNModel(
                input_chunk_length=20,
                output_chunk_length=output_chunk_length,
                n_epochs=1,
                random_state=42,
                **tfm_kwargs,
            ),
            BlockRNNModel(
                input_chunk_length=20,
                output_chunk_length=output_chunk_length,
                n_epochs=1,
                random_state=42,
                **tfm_kwargs,
            ),
        ]

    @staticmethod
    def get_global_ensemble_model(output_chunk_length=5):
        lags = [-1, -2, -5]
        return RegressionEnsembleModel(
            forecasting_models=[
                LinearRegressionModel(
                    lags=lags,
                    lags_past_covariates=lags,
                    output_chunk_length=output_chunk_length,
                ),
                LinearRegressionModel(
                    lags=lags,
                    lags_past_covariates=lags,
                    output_chunk_length=output_chunk_length,
                ),
            ],
            regression_train_n_points=10,
        )

    def test_accepts_different_regression_models(self):
        regr1 = LinearRegression()
        regr2 = RandomForestRegressor()
        regr3 = RandomForest(lags_future_covariates=[0])

        model0 = RegressionEnsembleModel(self.get_local_models(), 10)
        model1 = RegressionEnsembleModel(self.get_local_models(), 10, regr1)
        model2 = RegressionEnsembleModel(self.get_local_models(), 10, regr2)
        model3 = RegressionEnsembleModel(self.get_local_models(), 10, regr3)

        models = [model0, model1, model2, model3]
        for model in models:
            model.fit(series=self.combined)
            model.predict(10)

    def test_accepts_one_model(self):
        regr1 = LinearRegression()
        regr2 = RandomForest(lags_future_covariates=[0])

        model0 = RegressionEnsembleModel([self.get_local_models()[0]], 10)
        model1 = RegressionEnsembleModel([self.get_local_models()[0]], 10, regr1)
        model2 = RegressionEnsembleModel([self.get_local_models()[0]], 10, regr2)

        models = [model0, model1, model2]
        for model in models:
            model.fit(series=self.combined)
            model.predict(10)

    def test_accept_pretrain_global_models(self):
        linreg1 = LinearRegressionModel(lags=1)
        linreg2 = LinearRegressionModel(lags=2)

        linreg1.fit(self.lin_series[:30])
        linreg2.fit(self.lin_series[:30])

        model_ens = RegressionEnsembleModel(
            forecasting_models=[linreg1, linreg2],
            regression_train_n_points=10,
            retrain_forecasting_models=False,
        )
        model_ens.fit(self.sine_series[:45])
        model_ens.predict(5)

        # retrain_forecasting_models=True requires all the model to be reset
        with self.assertRaises(ValueError):
            RegressionEnsembleModel(
                forecasting_models=[linreg1, linreg2],
                regression_train_n_points=10,
                retrain_forecasting_models=True,
            )
        model_ens_ft = RegressionEnsembleModel(
            forecasting_models=[linreg1.untrained_model(), linreg2.untrained_model()],
            regression_train_n_points=10,
            retrain_forecasting_models=True,
        )
        model_ens_ft.fit(self.sine_series[:45])
        model_ens_ft.predict(5)

    def test_train_n_points(self):
        regr = LinearRegressionModel(lags_future_covariates=[0])

        # same values
        _ = RegressionEnsembleModel(self.get_local_models(), 5, regr)

        # too big value to perform the split
        ensemble = RegressionEnsembleModel(self.get_local_models(), 100)
        with pytest.raises(ValueError):
            ensemble.fit(self.combined)

        ensemble = RegressionEnsembleModel(self.get_local_models(), 50)
        with pytest.raises(ValueError):
            ensemble.fit(self.combined)

        # too big value considering min_train_series_length
        ensemble = RegressionEnsembleModel(self.get_local_models(), 45)
        with pytest.raises(ValueError):
            ensemble.fit(self.combined)

<<<<<<< HEAD
        # using regression_train_n_point=-1 without pretraining
        with self.assertRaises(ValueError):
            RegressionEnsembleModel(
                self.get_global_models(), regression_train_n_points=-1
            )

        # using regression_train_n_point=-1 with pretraining
        forecasting_models = [
            LinearRegressionModel(lags=1).fit(self.sine_series),
            LinearRegressionModel(lags=3).fit(self.sine_series),
        ]
        ensemble = RegressionEnsembleModel(
            forecasting_models=forecasting_models,
            regression_train_n_points=-1,
            retrain_forecasting_models=False,
        )
        ensemble.fit(self.combined)

        # 3 values are necessary to predict the first value for the 2nd forecasting model
        self.assertEqual(ensemble.regression_model.training_series, self.combined[3:])

    @unittest.skipUnless(TORCH_AVAILABLE, "requires torch")
=======
    @pytest.mark.skipif(not TORCH_AVAILABLE, reason="requires torch")
>>>>>>> 60969685
    def test_torch_models_retrain(self):
        model1 = BlockRNNModel(
            input_chunk_length=12,
            output_chunk_length=1,
            random_state=0,
            n_epochs=2,
            **tfm_kwargs,
        )
        model2 = BlockRNNModel(
            input_chunk_length=12,
            output_chunk_length=1,
            random_state=0,
            n_epochs=2,
            **tfm_kwargs,
        )

        ensemble = RegressionEnsembleModel([model1], 5)
        ensemble.fit(self.combined)

        model1_fitted = ensemble.forecasting_models[0]
        forecast1 = model1_fitted.predict(10)

        model2.fit(self.combined)
        forecast2 = model2.predict(10)

        assert round(abs(sum(forecast1.values() - forecast2.values())[0] - 0.0), 2) == 0

    @pytest.mark.skipif(not TORCH_AVAILABLE, reason="requires torch")
    def test_train_predict_global_models_univar(self):
        ensemble_models = self.get_global_models(output_chunk_length=10)
        ensemble_models.append(RegressionModel(lags=1))
        ensemble = RegressionEnsembleModel(ensemble_models, 10)
        ensemble.fit(series=self.combined)
        ensemble.predict(10)

    @pytest.mark.skipif(not TORCH_AVAILABLE, reason="requires torch")
    def test_train_predict_global_models_multivar_no_covariates(self):
        ensemble_models = self.get_global_models(output_chunk_length=10)
        ensemble_models.append(RegressionModel(lags=1))
        ensemble = RegressionEnsembleModel(ensemble_models, 10)
        ensemble.fit(self.seq1)
        ensemble.predict(10, self.seq1)

    @pytest.mark.skipif(not TORCH_AVAILABLE, reason="requires torch")
    def test_train_predict_global_models_multivar_with_covariates(self):
        ensemble_models = self.get_global_models(output_chunk_length=10)
        ensemble_models.append(RegressionModel(lags=1, lags_past_covariates=[-1]))
        ensemble = RegressionEnsembleModel(ensemble_models, 10)
        ensemble.fit(self.seq1, self.cov1)
        ensemble.predict(10, self.seq2, self.cov2)

    def test_train_predict_models_with_future_covariates(self):
        ensemble_models = [
            LinearRegressionModel(lags=1, lags_future_covariates=[1]),
            RandomForest(lags=1, lags_future_covariates=[1]),
        ]
        ensemble = RegressionEnsembleModel(ensemble_models, 10)
        ensemble.fit(self.sine_series, future_covariates=self.ts_cov1)
        # expected number of coefs is lags*components -> we have 1 lag for each target (1 comp)
        # and future covs (2 comp)
        expected_coefs = len(self.sine_series.components) + len(self.ts_cov1.components)
        assert len(ensemble.forecasting_models[0].model.coef_) == expected_coefs
        ensemble.predict(10, self.sine_series, future_covariates=self.ts_cov1)

    def test_predict_with_target(self):
        series_long = self.combined
        series_short = series_long[:25]

        # train with a single series
        ensemble_model = self.get_global_ensemble_model()
        ensemble_model.fit(series_short, past_covariates=series_long)
        # predict after end of train series
        preds = ensemble_model.predict(n=5, past_covariates=series_long)
        assert isinstance(preds, TimeSeries)
        # predict a new target series
        preds = ensemble_model.predict(
            n=5, series=series_long, past_covariates=series_long
        )
        assert isinstance(preds, TimeSeries)
        # predict multiple target series
        preds = ensemble_model.predict(
            n=5, series=[series_long] * 2, past_covariates=[series_long] * 2
        )
        assert isinstance(preds, list) and len(preds) == 2
        # predict single target series in list
        preds = ensemble_model.predict(
            n=5, series=[series_long], past_covariates=[series_long]
        )
        assert isinstance(preds, list) and len(preds) == 1

        # train with multiple series
        ensemble_model = self.get_global_ensemble_model()
        ensemble_model.fit([series_short] * 2, past_covariates=[series_long] * 2)
        with pytest.raises(ValueError):
            # predict without passing series should raise an error
            ensemble_model.predict(n=5, past_covariates=series_long)
        # predict a new target series
        preds = ensemble_model.predict(
            n=5, series=series_long, past_covariates=series_long
        )
        assert isinstance(preds, TimeSeries)
        # predict multiple target series
        preds = ensemble_model.predict(
            n=5, series=[series_long] * 2, past_covariates=[series_long] * 2
        )
        assert isinstance(preds, list) and len(preds) == 2
        # predict single target series in list
        preds = ensemble_model.predict(
            n=5, series=[series_long], past_covariates=[series_long]
        )
        assert isinstance(preds, list) and len(preds) == 1

    def helper_test_models_accuracy(
        self, model_instance, n, series, past_covariates, min_rmse
    ):
        # for every model, test whether it predicts the target with a minimum r2 score of `min_rmse`
        train_series, test_series = train_test_split(series, pd.Timestamp("20010101"))
        train_past_covariates, _ = train_test_split(
            past_covariates, pd.Timestamp("20010101")
        )

        model_instance.fit(series=train_series, past_covariates=train_past_covariates)
        prediction = model_instance.predict(n=n, past_covariates=past_covariates)
        current_rmse = rmse(test_series, prediction)

        assert (
            current_rmse <= min_rmse
        ), f"Model was not able to denoise data. A rmse score of {current_rmse} was recorded."

    def denoising_input(self):
        np.random.seed(self.RANDOM_SEED)

        ts_periodic = tg.sine_timeseries(length=500)
        ts_gaussian = tg.gaussian_timeseries(length=500)
        ts_random_walk = tg.random_walk_timeseries(length=500)

        ts_cov1 = ts_periodic.stack(ts_gaussian)
        ts_cov1 = ts_cov1.pd_dataframe()
        ts_cov1.columns = ["Periodic", "Gaussian"]
        ts_cov1 = TimeSeries.from_dataframe(ts_cov1)
        ts_sum1 = ts_periodic + ts_gaussian

        ts_cov2 = ts_sum1.stack(ts_random_walk)
        ts_sum2 = ts_sum1 + ts_random_walk

        return ts_sum1, ts_cov1, ts_sum2, ts_cov2

    @pytest.mark.skipif(not TORCH_AVAILABLE, reason="requires torch")
    def test_ensemble_models_denoising(self):
        # for every model, test whether it correctly denoises ts_sum using ts_gaussian and ts_sum as inputs
        # WARNING: this test isn't numerically stable, changing self.RANDOM_SEED can lead to exploding coefficients
        horizon = 10
        ts_sum1, ts_cov1, _, _ = self.denoising_input()
        torch.manual_seed(self.RANDOM_SEED)

        ensemble_models = [
            RNNModel(
                input_chunk_length=20,
                output_chunk_length=horizon,
                n_epochs=1,
                random_state=self.RANDOM_SEED,
                **tfm_kwargs,
            ),
            BlockRNNModel(
                input_chunk_length=20,
                output_chunk_length=horizon,
                n_epochs=1,
                random_state=self.RANDOM_SEED,
                **tfm_kwargs,
            ),
            RegressionModel(lags_past_covariates=[-1]),
        ]

        ensemble = RegressionEnsembleModel(ensemble_models, horizon)
        self.helper_test_models_accuracy(ensemble, horizon, ts_sum1, ts_cov1, 3)

    @pytest.mark.skipif(not TORCH_AVAILABLE, reason="requires torch")
    def test_ensemble_models_denoising_multi_input(self):
        # for every model, test whether it correctly denoises ts_sum_2 using ts_random_multi and ts_sum_2 as inputs
        # WARNING: this test isn't numerically stable, changing self.RANDOM_SEED can lead to exploding coefficients
        horizon = 10
        _, _, ts_sum2, ts_cov2 = self.denoising_input()
        torch.manual_seed(self.RANDOM_SEED)

        ensemble_models = [
            RNNModel(
                input_chunk_length=20,
                output_chunk_length=horizon,
                n_epochs=1,
                random_state=self.RANDOM_SEED,
                **tfm_kwargs,
            ),
            BlockRNNModel(
                input_chunk_length=20,
                output_chunk_length=horizon,
                n_epochs=1,
                random_state=self.RANDOM_SEED,
                **tfm_kwargs,
            ),
            RegressionModel(lags_past_covariates=[-1]),
            RegressionModel(lags_past_covariates=[-1]),
        ]

        ensemble = RegressionEnsembleModel(ensemble_models, horizon)
        self.helper_test_models_accuracy(ensemble, horizon, ts_sum2, ts_cov2, 3)

    def test_call_backtest_regression_ensemble_local_models(self):
        regr_train_n = 10
        ensemble = RegressionEnsembleModel(
            [NaiveSeasonal(5), Theta(2, 5)], regression_train_n_points=regr_train_n
        )
        ensemble.fit(self.sine_series)
        assert (
            max(m_.min_train_series_length for m_ in ensemble.forecasting_models) == 10
        )
        # -10 comes from the maximum minimum train series length of all models
        assert ensemble.extreme_lags == (-10 - regr_train_n, 0, None, None, None, None)
        ensemble.backtest(self.sine_series)

    def test_extreme_lags(self):
        # forecasting models do not use target lags
        train_n_points = 10
        model1 = RandomForest(
            lags_future_covariates=[0],
        )
        model2 = RegressionModel(lags_past_covariates=3)
        model = RegressionEnsembleModel(
            forecasting_models=[model1, model2],
            regression_train_n_points=train_n_points,
        )

        assert model.extreme_lags == (-train_n_points, 0, -3, -1, 0, 0)

        # mix of all the lags
        model3 = RandomForest(
            lags_future_covariates=[-2, 5],
        )
        model4 = RegressionModel(lags=[-7, -3], lags_past_covariates=3)
        model = RegressionEnsembleModel(
            forecasting_models=[model3, model4],
            regression_train_n_points=train_n_points,
        )

        assert model.extreme_lags == (-7 - train_n_points, 0, -3, -1, -2, 5)

    def test_stochastic_regression_ensemble_model(self):
        quantiles = [0.25, 0.5, 0.75]

        # probabilistic ensembling model
        linreg_prob = LinearRegressionModel(
            quantiles=quantiles, lags_future_covariates=[0], likelihood="quantile"
        )

        # deterministic ensembling model
        linreg_dete = LinearRegressionModel(lags_future_covariates=[0])

        # every models are probabilistic
        ensemble_allproba = RegressionEnsembleModel(
            forecasting_models=[
                self.get_probabilistic_global_model(lags=[-1, -3], quantiles=quantiles),
                self.get_probabilistic_global_model(lags=[-2, -4], quantiles=quantiles),
            ],
            regression_train_n_points=10,
            regression_model=linreg_prob.untrained_model(),
        )

        assert ensemble_allproba._models_are_probabilistic
        assert ensemble_allproba._is_probabilistic
        ensemble_allproba.fit(self.ts_random_walk[:100])
        # probabilistic forecasting is supported
        pred = ensemble_allproba.predict(5, num_samples=10)
        assert pred.n_samples == 10

        # forecasting models are a mix of probabilistic and deterministic, probabilistic regressor
        ensemble_mixproba = RegressionEnsembleModel(
            forecasting_models=[
                self.get_probabilistic_global_model(lags=[-1, -3], quantiles=quantiles),
                self.get_deterministic_global_model(lags=[-2, -4]),
            ],
            regression_train_n_points=10,
            regression_model=linreg_prob.untrained_model(),
        )

        assert not ensemble_mixproba._models_are_probabilistic
        assert ensemble_mixproba._is_probabilistic
        ensemble_mixproba.fit(self.ts_random_walk[:100])
        # probabilistic forecasting is supported
        pred = ensemble_mixproba.predict(5, num_samples=10)
        assert pred.n_samples == 10

        # forecasting models are a mix of probabilistic and deterministic, probabilistic regressor
        # with regression_train_num_samples > 1
        ensemble_mixproba2 = RegressionEnsembleModel(
            forecasting_models=[
                self.get_probabilistic_global_model(lags=[-1, -3], quantiles=quantiles),
                self.get_deterministic_global_model(lags=[-2, -4]),
            ],
            regression_train_n_points=10,
            regression_model=linreg_prob.untrained_model(),
            regression_train_num_samples=100,
            regression_train_samples_reduction="median",
        )

        assert not ensemble_mixproba2._models_are_probabilistic
        assert ensemble_mixproba2._is_probabilistic
        ensemble_mixproba2.fit(self.ts_random_walk[:100])
        pred = ensemble_mixproba2.predict(5, num_samples=10)
        assert pred.n_samples == 10

        # only regression model is probabilistic
        ensemble_proba_reg = RegressionEnsembleModel(
            forecasting_models=[
                self.get_deterministic_global_model(lags=[-1, -3]),
                self.get_deterministic_global_model(lags=[-2, -4]),
            ],
            regression_train_n_points=10,
            regression_model=linreg_prob.untrained_model(),
        )

        assert not ensemble_proba_reg._models_are_probabilistic
        assert ensemble_proba_reg._is_probabilistic
        ensemble_proba_reg.fit(self.ts_random_walk[:100])
        # probabilistic forecasting is supported
        pred = ensemble_proba_reg.predict(5, num_samples=10)
        assert pred.n_samples == 10

        # every models but regression model are probabilistics
        ensemble_dete_reg = RegressionEnsembleModel(
            forecasting_models=[
                self.get_probabilistic_global_model(lags=[-1, -3], quantiles=quantiles),
                self.get_probabilistic_global_model(lags=[-2, -4], quantiles=quantiles),
            ],
            regression_train_n_points=10,
            regression_model=linreg_dete.untrained_model(),
        )

        assert ensemble_dete_reg._models_are_probabilistic
        assert not ensemble_dete_reg._is_probabilistic
        ensemble_dete_reg.fit(self.ts_random_walk[:100])
        # deterministic forecasting is supported
        ensemble_dete_reg.predict(5, num_samples=1)
        # probabilistic forecasting is not supported
        with pytest.raises(ValueError):
            ensemble_dete_reg.predict(5, num_samples=10)

        # every models are deterministic
        ensemble_alldete = RegressionEnsembleModel(
            forecasting_models=[
                self.get_deterministic_global_model([-1, -3]),
                self.get_deterministic_global_model([-2, -4]),
            ],
            regression_train_n_points=10,
            regression_model=linreg_dete.untrained_model(),
        )

        assert not ensemble_alldete._models_are_probabilistic
        assert not ensemble_alldete._is_probabilistic
        ensemble_alldete.fit(self.ts_random_walk[:100])
        # deterministic forecasting is supported
        ensemble_alldete.predict(5, num_samples=1)
        # probabilistic forecasting is not supported
        with pytest.raises(ValueError):
            ensemble_alldete.predict(5, num_samples=10)

        # deterministic forecasters cannot be sampled
        with pytest.raises(ValueError):
            RegressionEnsembleModel(
                forecasting_models=[
                    self.get_deterministic_global_model(lags=[-1, -3]),
                    self.get_deterministic_global_model(lags=[-2, -4]),
                ],
                regression_train_n_points=10,
                regression_model=linreg_prob.untrained_model(),
                regression_train_num_samples=10,
            )

    def test_stochastic_training_regression_ensemble_model(self):
        """
        regression model is deterministic (default) but the forecasting models are
        probabilistic and they can be sampled to train the regression model.
        """
        quantiles = [0.25, 0.5, 0.75]

        # cannot sample deterministic forecasting models
        with pytest.raises(ValueError):
            RegressionEnsembleModel(
                forecasting_models=[
                    self.get_deterministic_global_model(lags=[-1, -3]),
                    self.get_deterministic_global_model(lags=[-2, -4]),
                ],
                regression_train_n_points=50,
                regression_train_num_samples=500,
            )

        # must use apprioriate reduction method
        with pytest.raises(ValueError):
            RegressionEnsembleModel(
                forecasting_models=[
                    self.get_probabilistic_global_model(
                        lags=[-1, -3], quantiles=quantiles
                    ),
                    self.get_probabilistic_global_model(
                        lags=[-2, -4], quantiles=quantiles
                    ),
                ],
                regression_train_n_points=50,
                regression_train_num_samples=500,
                regression_train_samples_reduction="wrong",
            )

        # by default, does not reduce samples and convert them to components
        ensemble_model_mean = RegressionEnsembleModel(
            forecasting_models=[
                self.get_probabilistic_global_model(lags=[-1, -3], quantiles=quantiles),
                self.get_probabilistic_global_model(lags=[-2, -4], quantiles=quantiles),
            ],
            regression_train_n_points=50,
            regression_train_num_samples=500,
            regression_train_samples_reduction="mean",
        )

        ensemble_model_median = RegressionEnsembleModel(
            forecasting_models=[
                self.get_probabilistic_global_model(lags=[-1, -3], quantiles=quantiles),
                self.get_probabilistic_global_model(lags=[-2, -4], quantiles=quantiles),
            ],
            regression_train_n_points=50,
            regression_train_num_samples=500,
        )
        assert ensemble_model_median.train_samples_reduction == "median"

        ensemble_model_0_5_quantile = RegressionEnsembleModel(
            forecasting_models=[
                self.get_probabilistic_global_model(lags=[-1, -3], quantiles=quantiles),
                self.get_probabilistic_global_model(lags=[-2, -4], quantiles=quantiles),
            ],
            regression_train_n_points=50,
            regression_train_num_samples=500,
            regression_train_samples_reduction=0.5,
        )

        train, val = self.ts_sum1.split_after(0.9)
        ensemble_model_mean.fit(train)
        ensemble_model_median.fit(train)
        ensemble_model_0_5_quantile.fit(train)

        pred_mean_training = ensemble_model_mean.predict(len(val))
        pred_median_training = ensemble_model_median.predict(len(val))
        pred_0_5_qt_training = ensemble_model_0_5_quantile.predict(len(val))

        assert pred_median_training == pred_0_5_qt_training
        assert (
            pred_mean_training.all_values().shape
            == pred_median_training.all_values().shape
        )

        # deterministic regression model -> deterministic ensemble
        with pytest.raises(ValueError):
            ensemble_model_mean.predict(len(val), num_samples=100)
        with pytest.raises(ValueError):
            ensemble_model_median.predict(len(val), num_samples=100)
        with pytest.raises(ValueError):
            ensemble_model_0_5_quantile.predict(len(val), num_samples=100)

        # possible to use very small regression_train_num_samples
        ensemble_model_mean_1_sample = RegressionEnsembleModel(
            forecasting_models=[
                self.get_probabilistic_global_model(lags=[-1, -3], quantiles=quantiles),
                self.get_probabilistic_global_model(lags=[-2, -4], quantiles=quantiles),
            ],
            regression_train_n_points=50,
            regression_train_num_samples=1,
        )
        ensemble_model_mean_1_sample.fit(train)
        ensemble_model_mean_1_sample.predict(len(val))

        # multi-series support
        ensemble_model_median.fit([train, train + 100])
        ensemble_model_mean.predict(len(val), series=train)

    def test_predict_likelihood_parameters_univariate_regression_ensemble(self):
        quantiles = [0.05, 0.5, 0.95]
        ensemble = RegressionEnsembleModel(
            [
                self.get_probabilistic_global_model(
                    lags=2, output_chunk_length=2, quantiles=quantiles
                ),
                self.get_probabilistic_global_model(
                    lags=3, output_chunk_length=3, quantiles=quantiles
                ),
            ],
            regression_train_n_points=10,
            regression_model=LinearRegressionModel(
                lags_future_covariates=[0],
                output_chunk_length=4,
                likelihood="quantile",
                quantiles=quantiles,
            ),
        )
        ensemble.fit(self.sine_series)
        pred_ens = ensemble.predict(n=4, predict_likelihood_parameters=True)

        assert all(pred_ens.components == ["sine_q0.05", "sine_q0.50", "sine_q0.95"])
        assert all(
            pred_ens["sine_q0.05"].values() < pred_ens["sine_q0.50"].values()
        ) and all(pred_ens["sine_q0.50"].values() < pred_ens["sine_q0.95"].values())

    def test_predict_likelihood_parameters_multivariate_regression_ensemble(self):
        quantiles = [0.05, 0.5, 0.95]
        multivariate_series = self.sine_series.stack(self.lin_series)

        ensemble = RegressionEnsembleModel(
            [
                self.get_probabilistic_global_model(
                    lags=2, output_chunk_length=2, quantiles=quantiles
                ),
                self.get_probabilistic_global_model(
                    lags=3, output_chunk_length=3, quantiles=quantiles
                ),
            ],
            regression_train_n_points=10,
            regression_model=LinearRegressionModel(
                lags_future_covariates=[0],
                output_chunk_length=4,
                likelihood="quantile",
                quantiles=quantiles,
            ),
        )
        ensemble.fit(multivariate_series)
        pred_ens = ensemble.predict(n=4, predict_likelihood_parameters=True)

        assert all(
            pred_ens.components
            == [
                "sine_q0.05",
                "sine_q0.50",
                "sine_q0.95",
                "linear_q0.05",
                "linear_q0.50",
                "linear_q0.95",
            ]
        )
        assert all(
            pred_ens["sine_q0.05"].values() < pred_ens["sine_q0.50"].values()
        ) and all(pred_ens["sine_q0.50"].values() < pred_ens["sine_q0.95"].values())
        assert all(
            pred_ens["linear_q0.05"].values() < pred_ens["linear_q0.50"].values()
        ) and all(pred_ens["linear_q0.50"].values() < pred_ens["linear_q0.95"].values())

    @staticmethod
    def get_probabilistic_global_model(
        lags: Union[int, List[int]],
        output_chunk_length: int = 1,
        likelihood: str = "quantile",
        quantiles: Union[None, List[float]] = [0.05, 0.5, 0.95],
        random_state: int = 42,
    ) -> LinearRegressionModel:
        return LinearRegressionModel(
            lags=lags,
            likelihood=likelihood,
            quantiles=quantiles,
            random_state=random_state,
        )

    @staticmethod
    def get_deterministic_global_model(
        lags: Union[int, List[int]], random_state: int = 13
    ) -> LinearRegressionModel:
        return LinearRegressionModel(lags=lags, random_state=random_state)<|MERGE_RESOLUTION|>--- conflicted
+++ resolved
@@ -151,7 +151,7 @@
         model_ens.predict(5)
 
         # retrain_forecasting_models=True requires all the model to be reset
-        with self.assertRaises(ValueError):
+        with pytest.raises(ValueError):
             RegressionEnsembleModel(
                 forecasting_models=[linreg1, linreg2],
                 regression_train_n_points=10,
@@ -185,9 +185,8 @@
         with pytest.raises(ValueError):
             ensemble.fit(self.combined)
 
-<<<<<<< HEAD
         # using regression_train_n_point=-1 without pretraining
-        with self.assertRaises(ValueError):
+        with pytest.raises(ValueError):
             RegressionEnsembleModel(
                 self.get_global_models(), regression_train_n_points=-1
             )
@@ -205,12 +204,9 @@
         ensemble.fit(self.combined)
 
         # 3 values are necessary to predict the first value for the 2nd forecasting model
-        self.assertEqual(ensemble.regression_model.training_series, self.combined[3:])
-
-    @unittest.skipUnless(TORCH_AVAILABLE, "requires torch")
-=======
+        assert ensemble.regression_model.training_series == self.combined[3:]
+
     @pytest.mark.skipif(not TORCH_AVAILABLE, reason="requires torch")
->>>>>>> 60969685
     def test_torch_models_retrain(self):
         model1 = BlockRNNModel(
             input_chunk_length=12,
