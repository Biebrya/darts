--- conflicted
+++ resolved
@@ -24,11 +24,8 @@
 
 try:
     from darts.models.forecasting.block_rnn_model import BlockRNNModel
-<<<<<<< HEAD
     from darts.models.forecasting.deeptime import DeepTimeModel
-=======
     from darts.models.forecasting.dlinear import DLinearModel
->>>>>>> e347e981
     from darts.models.forecasting.nbeats import NBEATSModel
     from darts.models.forecasting.nhits import NHiTSModel
     from darts.models.forecasting.nlinear import NLinearModel
@@ -36,11 +33,6 @@
     from darts.models.forecasting.tcn_model import TCNModel
     from darts.models.forecasting.tft_model import TFTModel
     from darts.models.forecasting.transformer_model import TransformerModel
-<<<<<<< HEAD
-=======
-
-
->>>>>>> e347e981
 except ModuleNotFoundError:
     logger.warning(
         "Support for Torch based models not available. "
