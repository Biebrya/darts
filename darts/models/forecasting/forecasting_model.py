--- conflicted
+++ resolved
@@ -340,9 +340,9 @@
     @property
     def predict_sample_time_index_length(self) -> int:
         """
-       Required time_index length for one predict sample, for any model.
-        A predict sample is the minimum required set of series and covariates chunks to be able to predict
-        a single point.
+        Required time_index length for one predict sample, for any model.
+         A predict sample is the minimum required set of series and covariates chunks to be able to predict
+         a single point.
         """
         (
             min_target_lag,
@@ -745,7 +745,6 @@
                     logger,
                 )
 
-<<<<<<< HEAD
             # prepare the start parameter -> pd.Timestamp
             if start is not None:
 
@@ -801,15 +800,6 @@
 
             historical_forecasts_time_index = drop_after_index(
                 historical_forecasts_time_index, last_valid_pred_time
-=======
-            forecast = self._predict_wrapper(
-                n=forecast_horizon,
-                series=train,
-                past_covariates=past_covariates,
-                future_covariates=future_covariates,
-                num_samples=num_samples,
-                verbose=verbose,
->>>>>>> d712ce51
             )
 
             iterator = _build_tqdm_iterator(
@@ -865,6 +855,7 @@
                     past_covariates=past_covariates_,
                     future_covariates=future_covariates_,
                     num_samples=num_samples,
+                    verbose=verbose,
                 )
 
                 if last_points_only:
