--- conflicted
+++ resolved
@@ -150,25 +150,10 @@
         Generates `n` new dates after the end of the specified series
         """
         input_series = input_series if input_series is not None else self.training_series
-<<<<<<< HEAD
+
         last = input_series.end_time()
         return generate_index(start=last + input_series.freq if input_series.has_datetime_index else last + 1,
                               freq=input_series.freq, length=n)
-=======
-
-        if input_series.has_datetime_index:
-            # time_index = input_series.time_index
-            # new_dates = [
-            #     (time_index[-1] + (i * input_series.freq)) for i in range(1, n + 1)
-            # ]
-            # return pd.DatetimeIndex(new_dates, freq=input_series.freq_str)
-            start_time = input_series.end_time() + input_series.freq
-            return pd.date_range(start=start_time,
-                                 end=start_time + (n-1) * input_series.freq,
-                                 freq=input_series.freq)
-        else:
-            return pd.RangeIndex(start=input_series.end_time() + 1, stop=input_series.end_time() + n + 1, step=1)
->>>>>>> 8ad6a626
 
     def _build_forecast_series(self,
                                points_preds: Union[np.ndarray, Sequence[np.ndarray]],
@@ -181,13 +166,6 @@
         time_index_length = len(points_preds) if isinstance(points_preds, np.ndarray) else len(points_preds[0])
         time_index = self._generate_new_dates(time_index_length, input_series=input_series)
         if isinstance(points_preds, np.ndarray):
-<<<<<<< HEAD
-            return TimeSeries.from_times_and_values(time_index, points_preds,
-                                                    freq=input_series.freq_str, columns=input_series.columns)
-
-        return TimeSeries.from_times_and_values(time_index, np.stack(points_preds, axis=2),
-                                                freq=input_series.freq_str, columns=input_series.columns)
-=======
             return TimeSeries.from_times_and_values(time_index,
                                                     points_preds,
                                                     freq=input_series.freq_str,
@@ -197,7 +175,6 @@
                                                 np.stack(points_preds, axis=2),
                                                 freq=input_series.freq_str,
                                                 columns=input_series.columns)
->>>>>>> 8ad6a626
 
     def _historical_forecasts_sanity_checks(self, *args: Any, **kwargs: Any) -> None:
         """Sanity checks for the historical_forecasts function
