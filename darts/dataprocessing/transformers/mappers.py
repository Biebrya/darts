"""
Mappers
-------
"""
import numpy as np
import pandas as pd

from typing import Callable, Union, Sequence, List

from darts.timeseries import TimeSeries
from darts.dataprocessing.transformers import BaseDataTransformer, InvertibleDataTransformer
from darts.logging import get_logger


logger = get_logger(__name__)


class Mapper(BaseDataTransformer):
    def __init__(self,
                 fn: Union[Callable[[np.number], np.number], Callable[[pd.Timestamp, np.number], np.number]],
                 name: str = "Mapper",
                 n_jobs: int = 1,
                 verbose: bool = False):
        """
<<<<<<< HEAD
        Data transformer to apply a function to a (sequence of) TimeSeries (similar to calling `series.map()`)
=======
        Data transformer to apply a function to a (`Sequence` of) `TimeSeries` (similar to calling `series.map()`)
>>>>>>> d8dac232

        Parameters
        ----------
        fn
            Either a function which takes a value and returns a value ie. f(x) = y
            Or a function which takes a value and its timestamp and returns a value ie. f(timestamp, x) = y
        name
            A specific name for the transformer
        n_jobs
<<<<<<< HEAD
            The number of jobs to run in parallel (in case the transformer is handling a Sequence[TimeSeries]).
            Defaults to `1` (sequential). `-1` means using all the available processors.
=======
            The number of jobs to run in parallel. Parallel jobs are created only when a `Sequence[TimeSeries]` is
            passed as input to a method, parallelising operations regarding different `TimeSeries`. Defaults to `1`
            (sequential). Setting the parameter to `-1` means using all the available processors.
>>>>>>> d8dac232
            Note: for a small amount of data, the parallelisation overhead could end up increasing the total
            required amount of time.
        verbose
            Optionally, whether to print operations progress
        """
<<<<<<< HEAD

        def _mapper_ts_transform(series: TimeSeries) -> TimeSeries:
            return series.map(fn)

        super().__init__(ts_transform=_mapper_ts_transform, name=name, n_jobs=n_jobs, verbose=verbose)
=======

        super().__init__(name=name, n_jobs=n_jobs, verbose=verbose)
        self._fn = fn

    @staticmethod
    def ts_transform(series: TimeSeries, fn) -> TimeSeries:
        return series.map(fn)

    def transform(self,
                  series: Union[TimeSeries, Sequence[TimeSeries]],
                  *args, **kwargs) -> Union[TimeSeries, List[TimeSeries]]:
        return super().transform(series, *args, fn=self._fn)
>>>>>>> d8dac232


class InvertibleMapper(InvertibleDataTransformer):
    def __init__(self,
                 fn: Union[Callable[[np.number], np.number], Callable[[pd.Timestamp, np.number], np.number]],
                 inverse_fn: Union[Callable[[np.number], np.number], Callable[[pd.Timestamp, np.number], np.number]],
                 name: str = "InvertibleMapper",
                 n_jobs: int = 1,
                 verbose: bool = False):
        """
<<<<<<< HEAD
        Data transformer to apply a function and its inverse to a (sequence of) TimeSeries (similar to calling
=======
        Data transformer to apply a function and its inverse to a (`Sequence` of) `TimeSeries` (similar to calling
>>>>>>> d8dac232
        `series.map()`)

        Parameters
        ----------
        fn
            Either a function which takes a value and returns a value ie. f(x) = y
            Or a function which takes a value and its timestamp and returns a value ie. f(timestamp, x) = y
        inverse_fn
            Similarly to `fn`, either a function which takes a value and returns a value ie. f(x) = y
            Or a function which takes a value and its timestamp and returns a value ie. f(timestamp, x) = y
            `inverse_fn` should be such that `inverse_fn(fn(x)) == x`
        name
            A specific name for the transformer
        n_jobs
<<<<<<< HEAD
            The number of jobs to run in parallel (in case the transformer is handling a Sequence[TimeSeries]).
            Defaults to `1` (sequential). `-1` means using all the available processors.
            Note: for small amount of data, the parallelisation overhead could end up increasing the total
=======
            The number of jobs to run in parallel. Parallel jobs are created only when a `Sequence[TimeSeries]` is
            passed as input to a method, parallelising operations regarding different `TimeSeries`. Defaults to `1`
            (sequential). Setting the parameter to `-1` means using all the available processors.
            Note: for a small amount of data, the parallelisation overhead could end up increasing the total
>>>>>>> d8dac232
            required amount of time.
        verbose
            Optionally, whether to print operations progress
        """
<<<<<<< HEAD

        def _mapper_ts_transform(series: TimeSeries) -> TimeSeries:
            return series.map(fn)

        def _mapper_ts_inverse_transform(series: TimeSeries) -> TimeSeries:
            return series.map(inverse_fn)

        super().__init__(ts_transform=_mapper_ts_transform,
                         ts_inverse_transform=_mapper_ts_inverse_transform,
                         name=name,
                         n_jobs=n_jobs,
                         verbose=verbose)
=======

        super().__init__(name=name,
                         n_jobs=n_jobs,
                         verbose=verbose)
        self._fn = fn
        self._inverse_fn = inverse_fn

    @staticmethod
    def ts_transform(series: TimeSeries,
                     fn: Union[Callable[[np.number], np.number],
                               Callable[[pd.Timestamp, np.number], np.number]]) -> TimeSeries:
        return series.map(fn)

    @staticmethod
    def ts_inverse_transform(series: TimeSeries,
                             inverse_fn: Union[Callable[[np.number], np.number],
                                               Callable[[pd.Timestamp, np.number], np.number]]) -> TimeSeries:
        return series.map(inverse_fn)

    def transform(self,
                  series: Union[TimeSeries, Sequence[TimeSeries]],
                  *args, **kwargs) -> Union[TimeSeries, List[TimeSeries]]:
        # adding the fn param
        return super().transform(series, self._fn, *args, **kwargs)

    def inverse_transform(self,
                          series: Union[TimeSeries, Sequence[TimeSeries]],
                          *args, **kwargs) -> Union[TimeSeries, List[TimeSeries]]:
        # adding the inverse_fn param
        return super().inverse_transform(series, inverse_fn=self._inverse_fn, *args, **kwargs)
>>>>>>> d8dac232
<|MERGE_RESOLUTION|>--- conflicted
+++ resolved
@@ -22,11 +22,7 @@
                  n_jobs: int = 1,
                  verbose: bool = False):
         """
-<<<<<<< HEAD
-        Data transformer to apply a function to a (sequence of) TimeSeries (similar to calling `series.map()`)
-=======
         Data transformer to apply a function to a (`Sequence` of) `TimeSeries` (similar to calling `series.map()`)
->>>>>>> d8dac232
 
         Parameters
         ----------
@@ -36,26 +32,14 @@
         name
             A specific name for the transformer
         n_jobs
-<<<<<<< HEAD
-            The number of jobs to run in parallel (in case the transformer is handling a Sequence[TimeSeries]).
-            Defaults to `1` (sequential). `-1` means using all the available processors.
-=======
             The number of jobs to run in parallel. Parallel jobs are created only when a `Sequence[TimeSeries]` is
             passed as input to a method, parallelising operations regarding different `TimeSeries`. Defaults to `1`
             (sequential). Setting the parameter to `-1` means using all the available processors.
->>>>>>> d8dac232
             Note: for a small amount of data, the parallelisation overhead could end up increasing the total
             required amount of time.
         verbose
             Optionally, whether to print operations progress
         """
-<<<<<<< HEAD
-
-        def _mapper_ts_transform(series: TimeSeries) -> TimeSeries:
-            return series.map(fn)
-
-        super().__init__(ts_transform=_mapper_ts_transform, name=name, n_jobs=n_jobs, verbose=verbose)
-=======
 
         super().__init__(name=name, n_jobs=n_jobs, verbose=verbose)
         self._fn = fn
@@ -68,7 +52,6 @@
                   series: Union[TimeSeries, Sequence[TimeSeries]],
                   *args, **kwargs) -> Union[TimeSeries, List[TimeSeries]]:
         return super().transform(series, *args, fn=self._fn)
->>>>>>> d8dac232
 
 
 class InvertibleMapper(InvertibleDataTransformer):
@@ -79,11 +62,7 @@
                  n_jobs: int = 1,
                  verbose: bool = False):
         """
-<<<<<<< HEAD
-        Data transformer to apply a function and its inverse to a (sequence of) TimeSeries (similar to calling
-=======
         Data transformer to apply a function and its inverse to a (`Sequence` of) `TimeSeries` (similar to calling
->>>>>>> d8dac232
         `series.map()`)
 
         Parameters
@@ -98,34 +77,14 @@
         name
             A specific name for the transformer
         n_jobs
-<<<<<<< HEAD
-            The number of jobs to run in parallel (in case the transformer is handling a Sequence[TimeSeries]).
-            Defaults to `1` (sequential). `-1` means using all the available processors.
-            Note: for small amount of data, the parallelisation overhead could end up increasing the total
-=======
             The number of jobs to run in parallel. Parallel jobs are created only when a `Sequence[TimeSeries]` is
             passed as input to a method, parallelising operations regarding different `TimeSeries`. Defaults to `1`
             (sequential). Setting the parameter to `-1` means using all the available processors.
             Note: for a small amount of data, the parallelisation overhead could end up increasing the total
->>>>>>> d8dac232
             required amount of time.
         verbose
             Optionally, whether to print operations progress
         """
-<<<<<<< HEAD
-
-        def _mapper_ts_transform(series: TimeSeries) -> TimeSeries:
-            return series.map(fn)
-
-        def _mapper_ts_inverse_transform(series: TimeSeries) -> TimeSeries:
-            return series.map(inverse_fn)
-
-        super().__init__(ts_transform=_mapper_ts_transform,
-                         ts_inverse_transform=_mapper_ts_inverse_transform,
-                         name=name,
-                         n_jobs=n_jobs,
-                         verbose=verbose)
-=======
 
         super().__init__(name=name,
                          n_jobs=n_jobs,
@@ -155,5 +114,4 @@
                           series: Union[TimeSeries, Sequence[TimeSeries]],
                           *args, **kwargs) -> Union[TimeSeries, List[TimeSeries]]:
         # adding the inverse_fn param
-        return super().inverse_transform(series, inverse_fn=self._inverse_fn, *args, **kwargs)
->>>>>>> d8dac232
+        return super().inverse_transform(series, inverse_fn=self._inverse_fn, *args, **kwargs)